--- conflicted
+++ resolved
@@ -24,7 +24,6 @@
     # | Lab Module | Recommendation | Overview
     --- | --- | --- | ---
     R1 | [**Create a New DB Cluster**](/provisioned/create/) | Optional | Create a new Amazon Aurora MySQL DB cluster manually. This is optional, as you can also deploy the environment with a cluster provisioned automatically for you.
-<<<<<<< HEAD
     R2 | [**Connect to the DB Cluster and Load Data**](/provisioned/interact/) | Recommended | Connect to the DB cluster and load an initial data set from S3. The initial data set may also be used in subsequent labs.
     R3 | [**Auto Scale Read Replicas**](/provisioned/autoscale/) | Recommended | This lab will demonstrate how auto scaling read replicas work.
     R4 | [**Clone a DB Cluster**](/provisioned/clone/) | Recommended | Clone an Aurora DB cluster and observing the divergence of the data set.
@@ -32,23 +31,8 @@
     R6 | [**Use Performance Insights**](/provisioned/perf-insights/) | Recommended | Examine the performance of your DB instances using RDS Performance Insights.
     R7 | [**Test Fault Tolerance**](/provisioned/failover/) | Recommended | Examine the failover process in Amazon Aurora MySQL and how it can be optimized.
     R8 | [**Set up Database Activity Streams**](/provisioned/das/) | Recommended | Monitor your database activity by using Database Activity Streams.
-=======
-    R2 | [**Connect, Load Data and Auto Scale**](/provisioned/interact/) | Recommended | Connect to the DB cluster, load an initial data set from S3 and test read replica auto scaling. The initial data set may be used in subsequent labs.
-    R3 | [**Clone a DB Cluster**](/provisioned/clone/) | Recommended | Clone an Aurora DB cluster and observing the divergence of the data set.
-    R4 | [**Backtrack a DB Cluster**](/provisioned/backtrack/) | Recommended | Backtrack an Aurora DB cluster to fix an accidental DDL operation.
-    R5 | [**Use Performance Insights**](/provisioned/perf-insights/) | Recommended | Examine the performance of your DB instances using RDS Performance Insights.
-    R6 | [**Test Fault Tolerance**](/provisioned/failover/) | Recommended | Examine the failover process in Amazon Aurora MySQL and how it can be optimized.
-    R7 | [**Set up Database Activity Streams**](/provisioned/das/) | Recommended | Monitor your database activity by using Database Activity Streams.
-    R8 | [**Observe and Identify SQL Performance Issues**](/provisioned/perf-observability/) | Recommended | Leverage Amazon Aurora MySQL ecosystem tools to detect performance issues.
-    R9 | [**Analyze SQL Query Performance**](/provisioned/perf-analysis/) | Recommended | Troubleshoot SQL query performance using Amazon Aurora MySQL ecosystem tools.
-
-
-=== "Serverless"
-    # | Lab Module | Recommendation | Overview
-    --- | --- | --- | ---
-    S1 | [**Create an Aurora Serverless DB cluster**](/serverless/create/) | Required | Create a new Amazon Aurora Serverless MySQL DB cluster manually.
-    S2 | [**Use Aurora Serverless with AWS Lambda functions**](/serverless/dataapi/) | Recommended | Connect to your DB cluster using the RDS Data API and Lambda functions.
->>>>>>> df4107ac
+    R9 | [**Observe and Identify SQL Performance Issues**](/provisioned/perf-observability/) | Recommended | Leverage Amazon Aurora MySQL ecosystem tools to detect performance issues.
+    R10 | [**Analyze SQL Query Performance**](/provisioned/perf-analysis/) | Recommended | Troubleshoot SQL query performance using Amazon Aurora MySQL ecosystem tools.
 
 
 === "Global Database"
