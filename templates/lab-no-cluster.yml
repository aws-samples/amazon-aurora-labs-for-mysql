---
## Amazon Aurora Labs for MySQL
## Infrastructure template without an Aurora cluster for lab exercises
##
## Changelog:
## 2019-05-13 - Initial release
## 2019-05-29 - Changed how AZ selection works
## 2019-09-18 - Updated AMIs, Remove SSH access, bootstrap script changes for SSM
## 2019-09-19 - Fixed resource names to enable EE
## 2019-09-23 - Removed !Sub references on static names to pass linter
## 2019-10-28 - Updated the Aurora DB Engine version used
## 2019-10-28 - Added DNS failover script to bootstrap
## 2019-12-12 - Switched DB cluster to Aurora MySQL 5.7 engine, and version 2.07
## 2019-12-12 - Added simple failover script to, removed DNS failover script from bootstrap
## 2019-12-12 - Added SNS permissions to bastion policy
## 2020-01-29 - Updated EC2 AMIs and Aurora version
## 2020-02-12 - Added support for Aurora ML labs
##
## Dependencies:
## none
##
## License:
## This sample code is made available under the MIT-0 license. See the LICENSE file.

AWSTemplateFormatVersion: 2010-09-09
Description: Amazon Aurora Labs for MySQL


## Parameters
Parameters:
  vpcAZs:
    Type: "List<AWS::EC2::AvailabilityZone::Name>"
    Description: List of Availability Zones to use for the subnets in the VPC. Please select exactly 3 AZs in regions with 3 or more AZs, otherwise select 2.
  deployML:
    Default: "No"
    Type: String
    AllowedValues:
      - "Yes"
      - "No"
    Description: If you plan to run the Aurora ML labs, choose 'Yes', to deploy the required resources.


## Metadata
Metadata:

## Friendly UI grouping for parameters
  AWS::CloudFormation::Interface:
    ParameterGroups:
      - Label:
          default: "Regional Settings"
        Parameters:
          - vpcAZs
      - Label:
          default: "Lab Features"
        Parameters:
          - deployML
    ParameterLabels:
      vpcAZs:
        default: 'Use AZs:'
      deployML:
        default: 'Enable Aurora ML Labs?'


## Conditions
Conditions:
  cond3AZs: !Equals [ !FindInMap [ RegionalSettings, !Ref "AWS::Region", azs ], "3" ]
  condDeployMLResources: !Equals [ !Ref deployML, "Yes" ]


## Mappings
Mappings:
  RegionalSettings:
    us-east-1:
      bastionAmi: ami-04b9e92b5572fa0d1
      bastionType: m5.large
      nodeType: db.r5.large
      name: Ohio
      azs: "3"
    us-east-2:
      bastionAmi: ami-0d5d9d301c853a04a
      bastionType: m5.large
      nodeType: db.r5.large
      name: N. Virginia
      azs: "3"
    us-west-1:
      bastionAmi: ami-0dd655843c87b6930
      bastionType: m5.large
      nodeType: db.r5.large
      name: N. California
      azs: "2"
    us-west-2:
      bastionAmi: ami-06d51e91cea0dac8d
      bastionType: m5.large
      nodeType: db.r5.large
      name: Oregon
      azs: "3"
    ca-central-1:
      bastionAmi: ami-0d0eaed20348a3389
      bastionType: m5.large
      nodeType: db.r5.large
      name: Montreal
      azs: "2"
    eu-central-1:
      bastionAmi: ami-0cc0a36f626a4fdf5
      bastionType: m5.large
      nodeType: db.r5.large
      name: Frankfurt
      azs: "3"
    eu-west-1:
      bastionAmi: ami-02df9ea15c1778c9c
      bastionType: m5.large
      nodeType: db.r5.large
      name: Ireland
      azs: "3"
    eu-west-2:
      bastionAmi: ami-0be057a22c63962cb
      bastionType: m5.large
      nodeType: db.r5.large
      name: London
      azs: "3"
    eu-west-3:
      bastionAmi: ami-087855b6c8b59a9e4
      bastionType: m5.large
      nodeType: db.r5.large
      name: Paris
      azs: "3"
    ap-southeast-1:
      bastionAmi: ami-061eb2b23f9f8839c
      bastionType: m5.large
      nodeType: db.r5.large
      name: Singapore
      azs: "3"
    ap-southeast-2:
      bastionAmi: ami-00a54827eb7ffcd3c
      bastionType: m5.large
      nodeType: db.r5.large
      name: Sydney
      azs: "3"
    ap-south-1:
      bastionAmi: ami-0123b531fc646552f
      bastionType: m5.large
      nodeType: db.r5.large
      name: Mumbai
      azs: "3"
    ap-northeast-1:
      bastionAmi: ami-0cd744adeca97abb1
      bastionType: m5.large
      nodeType: db.r5.large
      name: Tokyo
      azs: "3"
    ap-northeast-2:
      bastionAmi: ami-00379ec40a3e30f87
      bastionType: m5.large
      nodeType: db.r5.large
      name: Seoul
      azs: "3"
  NetworkSettings:
    global:
      vpcCidr: 172.31.0.0/16
      subPub1Cidr: 172.31.0.0/24
      subPub2Cidr: 172.31.1.0/24
      subPub3Cidr: 172.31.2.0/24
      subPrv1Cidr: 172.31.10.0/24
      subPrv2Cidr: 172.31.11.0/24
      subPrv3Cidr: 172.31.12.0/24
      sshSourceCidr: 0.0.0.0/0
  ClusterSettings:
    global:
      dbSchema: mylab
      dbDriver: mysql
      dbVersion: 5.7.mysql_aurora.2.07.1
      dbEngine: aurora-mysql
      dbFamily: aurora-mysql5.7
    scaling:
      maxCapacity: 2
      minCapacity: 1
      cpuLoadTarget: 20
    sysbench:
      dbSchema: sbtpcc
      runTime: '300'
      numThreads: '4'
      numTables: '8'
      numWarehouses: '2'
  MLSettings:
    global:
      notebookType: ml.m4.xlarge


## Resources
Resources:

## The VPC
  vpc:
    Type: AWS::EC2::VPC
    Properties:
      EnableDnsSupport: true
      EnableDnsHostnames: true
      InstanceTenancy: default
      CidrBlock: !FindInMap [ NetworkSettings, global, vpcCidr ]
      Tags:
        - Key: Name
          Value: !Sub ${AWS::StackName}-vpc

## Create an IGW & attach it to the VPC
  vpcIgw:
    Type: AWS::EC2::InternetGateway
    Properties:
      Tags:
        - Key: Name
          Value: !Sub ${AWS::StackName}-igw
  attachIgwVpc:
    Type: AWS::EC2::VPCGatewayAttachment
    Properties:
      VpcId: !Ref vpc
      InternetGatewayId: !Ref vpcIgw

## Create a public subnet in each AZ
  sub1Public:
    Type: AWS::EC2::Subnet
    Properties:
      VpcId: !Ref vpc
      CidrBlock: !FindInMap [ NetworkSettings, global, subPub1Cidr ]
      AvailabilityZone: !Select [0, !Ref vpcAZs ]
      MapPublicIpOnLaunch: true
      Tags:
        - Key: Name
          Value: !Sub ${AWS::StackName}-pub-sub-1
  sub2Public:
    Type: AWS::EC2::Subnet
    Properties:
      VpcId: !Ref vpc
      CidrBlock: !FindInMap [ NetworkSettings, global, subPub2Cidr ]
      AvailabilityZone: !Select [1, !Ref vpcAZs ]
      MapPublicIpOnLaunch: true
      Tags:
        - Key: Name
          Value: !Sub ${AWS::StackName}-pub-sub-2
  sub3Public:
    Type: AWS::EC2::Subnet
    Condition: cond3AZs
    Properties:
      VpcId: !Ref vpc
      CidrBlock: !FindInMap [ NetworkSettings, global, subPub3Cidr ]
      AvailabilityZone: !Select [2, !Ref vpcAZs ]
      MapPublicIpOnLaunch: true
      Tags:
        - Key: Name
          Value: !Sub ${AWS::StackName}-pub-sub-3

## Associate the public subnets with a public route table
  rtbPublic:
    Type: AWS::EC2::RouteTable
    Properties:
      VpcId: !Ref vpc
      Tags:
        - Key: Name
          Value: !Sub ${AWS::StackName}-public-rtb
  rteToIgw:
    Type: AWS::EC2::Route
    DependsOn: attachIgwVpc
    Properties:
      RouteTableId: !Ref rtbPublic
      DestinationCidrBlock: 0.0.0.0/0
      GatewayId: !Ref vpcIgw
  srta1Public:
    Type: AWS::EC2::SubnetRouteTableAssociation
    Properties:
      SubnetId: !Ref sub1Public
      RouteTableId: !Ref rtbPublic
  srta2Public:
    Type: AWS::EC2::SubnetRouteTableAssociation
    Properties:
      SubnetId: !Ref sub2Public
      RouteTableId: !Ref rtbPublic
  srta3Public:
    Type: AWS::EC2::SubnetRouteTableAssociation
    Condition: cond3AZs
    Properties:
      SubnetId: !Ref sub3Public
      RouteTableId: !Ref rtbPublic

## Create a private subnet in each AZ
  sub1Private:
    Type: AWS::EC2::Subnet
    Properties:
      VpcId: !Ref vpc
      CidrBlock: !FindInMap [ NetworkSettings, global, subPrv1Cidr ]
      AvailabilityZone: !Select [0, !Ref vpcAZs ]
      MapPublicIpOnLaunch: false
      Tags:
        - Key: Name
          Value: !Sub ${AWS::StackName}-prv-sub-1
  sub2Private:
    Type: AWS::EC2::Subnet
    Properties:
      VpcId: !Ref vpc
      CidrBlock: !FindInMap [ NetworkSettings, global, subPrv2Cidr ]
      AvailabilityZone: !Select [1, !Ref vpcAZs ]
      MapPublicIpOnLaunch: false
      Tags:
        - Key: Name
          Value: !Sub ${AWS::StackName}-prv-sub-2
  sub3Private:
    Type: AWS::EC2::Subnet
    Condition: cond3AZs
    Properties:
      VpcId: !Ref vpc
      CidrBlock: !FindInMap [ NetworkSettings, global, subPrv3Cidr ]
      AvailabilityZone: !Select [2, !Ref vpcAZs ]
      MapPublicIpOnLaunch: false
      Tags:
        - Key: Name
          Value: !Sub ${AWS::StackName}-prv-sub-3

## Create a NAT Gateway & EIP
  natEip:
    Type: AWS::EC2::EIP
    Properties:
      Domain: vpc
  vpcNgw:
    Type: AWS::EC2::NatGateway
    DependsOn: attachIgwVpc
    Properties:
      AllocationId: !GetAtt natEip.AllocationId
      SubnetId: !Ref sub2Public

## Associate the private subnets with a NATed route table
  rtbNat:
    Type: AWS::EC2::RouteTable
    Properties:
      VpcId: !Ref vpc
      Tags:
        - Key: Name
          Value: !Sub ${AWS::StackName}-nat-rtb
  rteToNgw:
    Type: AWS::EC2::Route
    Properties:
      RouteTableId: !Ref rtbNat
      DestinationCidrBlock: 0.0.0.0/0
      NatGatewayId: !Ref vpcNgw
  srta1Ngw:
    Type: AWS::EC2::SubnetRouteTableAssociation
    Properties:
      SubnetId: !Ref sub1Private
      RouteTableId: !Ref rtbNat
  srta2Ngw:
    Type: AWS::EC2::SubnetRouteTableAssociation
    Properties:
      SubnetId: !Ref sub2Private
      RouteTableId: !Ref rtbNat
  srta3Ngw:
    Type: AWS::EC2::SubnetRouteTableAssociation
    Condition: cond3AZs
    Properties:
      SubnetId: !Ref sub3Private
      RouteTableId: !Ref rtbNat

## Create VPC S3 endpoint
  s3Enpoint:
    Type: AWS::EC2::VPCEndpoint
    Properties:
      VpcId: !Ref vpc
      ServiceName: !Sub com.amazonaws.${AWS::Region}.s3
      RouteTableIds:
        - !Ref rtbPublic
        - !Ref rtbNat
      PolicyDocument:
        Version: 2012-10-17
        Statement:
          - Principal: '*'
            Effect: 'Allow'
            Action: 's3:*'
            Resource: [ 'arn:aws:s3:::*', 'arn:aws:s3:::*/*' ]

## Create S3 bucket that will host lab resources (incl ML training data), if the ML lab condition allows it.
  bucketLabData:
    Type: AWS::S3::Bucket
    Condition: condDeployMLResources
    Properties:
      BucketName: !Join
        - "-"
        - - !Ref 'AWS::StackName'
          - data
          - !Select
            - 0
            - !Split
              - "-"
              - !Select
                - 2
                - !Split
                  - "/"
                  - !Ref 'AWS::StackId'
      PublicAccessBlockConfiguration:
        BlockPublicAcls: TRUE
        BlockPublicPolicy: TRUE
        IgnorePublicAcls: TRUE
        RestrictPublicBuckets: TRUE
      Tags:
        - Key: Name
          Value: !Join
            - "-"
            - - !Ref 'AWS::StackName'
              - auroradata
              - !Select
                - 0
                - !Split
                  - "-"
                  - !Select
                    - 2
                    - !Split
                      - "/"
                      - !Ref 'AWS::StackId'

## Create DB subnet group
  dbSubnets:
    Type: AWS::RDS::DBSubnetGroup
    Properties:
      DBSubnetGroupDescription: !Sub ${AWS::StackName}-db-subnet-group
      SubnetIds: [ !Ref sub1Private, !Ref sub2Private, !If [ cond3AZs, !Ref sub3Private, !Ref "AWS::NoValue" ] ]
      Tags:
        - Key: Name
          Value: !Sub ${AWS::StackName}-db-subnet-group

## Create bastion security group
  bastionSecGroup:
    Type: AWS::EC2::SecurityGroup
    Properties:
      VpcId: !Ref vpc
      GroupName: !Sub ${AWS::StackName}-bastion-host
      GroupDescription: Aurora Lab SSH Security Group
      Tags:
        - Key: Name
          Value: !Sub ${AWS::StackName}-bastion-host

## Create DB security group
  dbSecGroupCluster:
    Type: AWS::EC2::SecurityGroup
    Properties:
      VpcId: !Ref vpc
      GroupName: !Sub ${AWS::StackName}-mysql-internal
      GroupDescription: Aurora Lab Database Firewall
      Tags:
        - Key: Name
          Value: !Sub ${AWS::StackName}-mysql-internal
      SecurityGroupIngress:
        - IpProtocol: tcp
          FromPort: 3306
          ToPort: 3306
          SourceSecurityGroupId: !Ref bastionSecGroup
          Description: Allows MySQL access from bastion host
  ruleDbSecGroupClusterIngressSelf:
    Type: AWS::EC2::SecurityGroupIngress
    Properties:
      GroupId: !Ref dbSecGroupCluster
      IpProtocol: -1
      SourceSecurityGroupId: !Ref dbSecGroupCluster

## Create enhanced monitoring role
  roleEnhancedMonitoring:
    Type: AWS::IAM::Role
    Properties:
      RoleName: !Sub ${AWS::StackName}-monitor-${AWS::Region}
      AssumeRolePolicyDocument:
        Version: 2012-10-17
        Statement:
          - Effect: Allow
            Action:
              - sts:AssumeRole
            Principal:
              Service:
                - monitoring.rds.amazonaws.com
      ManagedPolicyArns:
        - arn:aws:iam::aws:policy/service-role/AmazonRDSEnhancedMonitoringRole

## Create external integration role
  roleServiceIntegration:
    Type: AWS::IAM::Role
    Properties:
      RoleName: !Sub ${AWS::StackName}-integrate-${AWS::Region}
      AssumeRolePolicyDocument:
        Version: 2012-10-17
        Statement:
          - Effect: Allow
            Action:
              - sts:AssumeRole
            Principal:
              Service:
                - rds.amazonaws.com
      Policies:
        - PolicyName: inline-policy
          PolicyDocument:
            Version: 2012-10-17
            Statement:
              - Effect: Allow
                Action:
                  - s3:ListBucket
                  - s3:GetObject
                  - s3:GetObjectVersion
                  - s3:AbortMultipartUpload
                  - s3:DeleteObject
                  - s3:ListMultipartUploadParts
                  - s3:PutObject
                Resource:
                  - arn:aws:s3:::*/*
                  - arn:aws:s3:::*

## Create role for bastion host
  roleBastionHost:
    Type: AWS::IAM::Role
    Properties:
      RoleName: !Sub ${AWS::StackName}-bastion-${AWS::Region}
      AssumeRolePolicyDocument:
        Version: 2012-10-17
        Statement:
          - Effect: Allow
            Action:
              - 'sts:AssumeRole'
            Principal:
              Service:
                - 'ec2.amazonaws.com'
                - 'ssm.amazonaws.com'
      ManagedPolicyArns:
        - 'arn:aws:iam::aws:policy/service-role/AmazonEC2RoleforSSM'
        - 'arn:aws:iam::aws:policy/AmazonSageMakerFullAccess'
        - 'arn:aws:iam::aws:policy/AWSGlueConsoleSageMakerNotebookFullAccess'
      Policies:
        - PolicyName: inline-policy
          PolicyDocument:
            Version: 2012-10-17
            Statement:
              - Effect: Allow
                Action:
                  - rds:*
                  - s3:*
                  - ssm:*
                  - kms:*
                  - sns:*
                  - secretsmanager:*
                  - rds-db:connect
                  - iam:AttachRolePolicy
                  - iam:DetachRolePolicy
                  - iam:CreatePolicy
                  - iam:DeletePolicy
                  - iam:CreateRole
                  - iam:DeleteRole
                  - iam:ListPolicies
                  - iam:ListRoles
                  - iam:PassRole
                Resource: "*"
  profileBastionHost:
    Type: AWS::IAM::InstanceProfile
    Properties:
      Path: /
      Roles:
        - Ref: roleBastionHost

## Create the bastion host
  bastionHost:
    Type: AWS::EC2::Instance
    Properties:
      SubnetId: !Ref sub1Public
      InstanceType: !FindInMap [ RegionalSettings, !Ref "AWS::Region", bastionType ]
      SecurityGroupIds: [ !Ref bastionSecGroup ]
      Tags:
        - Key: Name
          Value: !Sub ${AWS::StackName}-bastion-host
      BlockDeviceMappings:
        - DeviceName: /dev/sda1
          Ebs:
            DeleteOnTermination: true
            Iops: 7500
            VolumeSize: 150
            VolumeType: io1
      ImageId: !FindInMap [ RegionalSettings, !Ref "AWS::Region", bastionAmi ]
      IamInstanceProfile: !Ref profileBastionHost
      UserData:
        Fn::Base64: !Sub |
          #!/bin/bash -xe

          # update & upgrade packages
          apt-get update
          DEBIAN_FRONTEND=noninteractive apt-get -y -o Dpkg::Options::="--force-confdef" -o Dpkg::Options::="--force-confold" dist-upgrade
          echo "* updated and upgraded packages" >> /debug.log

          # install other supporting packages
          apt-get -y install unzip
          echo "* installed supporting packages" >> /debug.log

          # update SSM agent
          snap remove amazon-ssm-agent
          wget https://s3.us-east-2.amazonaws.com/amazon-ssm-us-east-2/latest/debian_amd64/amazon-ssm-agent.deb
          DEBIAN_FRONTEND=noninteractive dpkg -i amazon-ssm-agent.deb
          echo "* update ssm-agent to latest" >> /debug.log

          # install jq
          apt-get -y install jq
          echo "* installed jq package" >> /debug.log

          # install mysql client tools
          apt-get -y install mysql-client
          mysql --version >> /debug.log
          echo "* installed mysql-client package" >> /debug.log

          # install sysbench
          curl -s https://packagecloud.io/install/repositories/akopytov/sysbench/script.deb.sh | sudo bash
          apt-get update
          apt-get -y install sysbench
          sysbench --version >> /debug.log
          echo "* installed sysbench package" >> /debug.log

          # install percona tpcc-like test suite (temporary bug fix for broken tpcc)
          git clone https://github.com/Percona-Lab/sysbench-tpcc.git /home/ubuntu/sysbench-tpcc
          cd /home/ubuntu/sysbench-tpcc
          git checkout 288b7687877a2b52772949f13c507713db182d25
          chown -R ubuntu:ubuntu /home/ubuntu/sysbench-tpcc
          echo "* cloned percona/sysbench-tpcc repo" >> /debug.log

          # download demo databases
          git clone https://github.com/datacharmer/test_db.git /home/ubuntu/samples
          chown -R ubuntu:ubuntu /home/ubuntu/samples
          echo "* cloned test databases repo" >> /debug.log

          # install python pip and aws cli
          apt-get -y install python3-pip
          pip3 install pymysql
          pip3 install awscli
          cd /home/ubuntu
          curl -O https://[[website]]/scripts/loadtest.py
          curl -O https://[[website]]/scripts/simple-failover.py
          curl -O https://[[website]]/scripts/aware-failover.py
          curl -O https://[[website]]/support/SMAuroraPolicy.json
          chown -R ubuntu:ubuntu /home/ubuntu/*.py
          echo "* pulled load test script" >> /debug.log

          # configure AWS CLI
          mkdir /home/ubuntu/.aws
          touch /home/ubuntu/.aws/config
          echo "[default]" >> /home/ubuntu/.aws/config
          echo "region = ${AWS::Region}" >> /home/ubuntu/.aws/config
          chown -R ubuntu:ubuntu /home/ubuntu/.aws/config
          echo "* configured aws cli" >> /debug.log

          # set environment variables
          export DATABUCKET="${bucketLabData}"
          echo "export DATABUCKET=\"$DATABUCKET\"" >> /home/ubuntu/.bashrc
<<<<<<< HEAD
=======
          export DBCLUSTERPG="${cpgClusterParams}"
          echo "export DBCLUSTERPG=\"$DBCLUSTERPG\"" >> /home/ubuntu/.bashrc
>>>>>>> f68e2ae6
          echo "* environemnt vars initialized" >> /debug.log

          # reboot
          echo "* bootstrap complete, rebooting" >> /debug.log
          shutdown -r now

## Create parameter groups for cluster nodes
  pgNodeParams:
    Type: AWS::RDS::DBParameterGroup
    Properties:
      Description: !Sub ${AWS::StackName}-node-params
      Family: !FindInMap [ ClusterSettings, global, dbFamily ]
      Parameters:
        innodb_stats_persistent_sample_pages: "256"
        slow_query_log: "1"
        long_query_time: "10"
        log_output: FILE
      Tags:
        - Key: Name
          Value: !Sub ${AWS::StackName}-node-params

## Create cluster parameter group
  cpgClusterParams:
    Type: AWS::RDS::DBClusterParameterGroup
    Properties:
      Description: !Sub ${AWS::StackName}-cluster-params
      Family: !FindInMap [ ClusterSettings, global, dbFamily ]
      Parameters:
        aws_default_s3_role: !GetAtt roleServiceIntegration.Arn
      Tags:
        - Key: Name
          Value: !Sub ${AWS::StackName}-cluster-params

## Create sysbench prep SSM document
  ssmDocSysbenchTest:
    Type: AWS::SSM::Document
    Properties:
      DocumentType: Command
      Tags:
        - Key: Name
          Value: !Sub ${AWS::StackName}-sysbench-test
      Content:
        schemaVersion: '2.2'
        description: SysBench Percona TPCC-LIKE Preparation
        parameters:
          clusterEndpoint:
            type: String
            description: Aurora Cluster Endpoint
          dbUser:
            type: String
            description: DB User
          dbPassword:
            type: String
            description: DB Password
          dbSchema:
            type: String
            description: DB Schema
            default: !FindInMap [ ClusterSettings, sysbench, dbSchema ]
          dbDriver:
            type: String
            description: DB Driver
            default: !FindInMap [ ClusterSettings, global, dbDriver ]
            allowedValues: [ mysql, pgsql ]
          runTime:
            type: String
            description: Test Runtime
            default: !FindInMap [ ClusterSettings, sysbench, runTime ]
          numThreads:
            type: String
            description: Threads
            default: !FindInMap [ ClusterSettings, sysbench, numThreads ]
          numTables:
            type: String
            description: Tables
            default: !FindInMap [ ClusterSettings, sysbench, numTables ]
          numScale:
            type: String
            description: Scale
            default: !FindInMap [ ClusterSettings, sysbench, numWarehouses ]
        mainSteps:
        - action: aws:runShellScript
          name: SysBenchTpccPrepare
          inputs:
            runCommand:
            - 'echo "DROP SCHEMA IF EXISTS {{ dbSchema }}; CREATE SCHEMA {{ dbSchema }};" | mysql -h{{ clusterEndpoint }} -u{{ dbUser }} -p"{{ dbPassword }}" && cd /home/ubuntu/sysbench-tpcc && ./tpcc.lua --mysql-host={{ clusterEndpoint }} --mysql-user={{ dbUser }} --mysql-password="{{ dbPassword }}" --mysql-db={{ dbSchema }} --threads={{ numThreads }} --tables={{ numTables }} --scale={{ numScale }} --time={{ runTime }} --db-driver={{ dbDriver }} prepare'
        - action: aws:runShellScript
          name: SysBenchTpccRun
          inputs:
            runCommand:
            - 'cd /home/ubuntu/sysbench-tpcc && ./tpcc.lua --mysql-host={{ clusterEndpoint }} --mysql-user={{ dbUser }} --mysql-password="{{ dbPassword }}" --mysql-db={{ dbSchema }} --threads={{ numThreads }} --tables={{ numTables }} --scale={{ numScale }} --time={{ runTime }} --db-driver={{ dbDriver }} run'

## Create a role for the notebook.
  roleMLNotebook:
    Type: AWS::IAM::Role
    Condition: condDeployMLResources
    Properties:
      RoleName: !Sub ${AWS::StackName}-ml-${AWS::Region}
      AssumeRolePolicyDocument:
        Version: 2012-10-17
        Statement:
          - Effect: Allow
            Action:
              - sts:AssumeRole
            Principal:
              Service:
                - sagemaker.amazonaws.com
      ManagedPolicyArns:
        - 'arn:aws:iam::aws:policy/AmazonSageMakerFullAccess'
      Policies:
        - PolicyName: inline-policy
          PolicyDocument:
            Version: 2012-10-17
            Statement:
              - Effect: Allow
                Action:
                  - s3:ListBucket
                  - s3:GetObject
                  - s3:GetObjectVersion
                  - s3:DeleteObject
                  - s3:ListMultipartUploadParts
                  - s3:PutObject
                Resource:
                  - arn:aws:s3:::*/*
                  - arn:aws:s3:::*

## Create a Sagemaker Lifecycle hook, which will clone the github repo and get the Jupyter notebook and other resources needed to build the model.
## using nohup, so the script keeps running after 5 minutes. The onstart event fails, if script doesn't finish in 5 minutes.
  smMLNotebookHook:
    Type: AWS::SageMaker::NotebookInstanceLifecycleConfig
    Condition: condDeployMLResources
    Properties:
      OnCreate:
        - Content:
            Fn::Base64: !Sub |
              #!/bin/bash

              set -e
              sudo -u ec2-user -i <<EOF
              unset SUDO_UID
              python3 -m pip install sagemaker boto3 sagemaker_containers
              cd /home/ec2-user/SageMaker/
              wget https://[[website]]/support/ChurnNB.py
              wget https://[[website]]/support/DKD2e_data_sets.zip
              sed -i "s%mlbucketplaceholder%${bucketLabData}%" ChurnNB.py
              sudo mkdir -p /opt/ml/code/
              cd /home/ec2-user/SageMaker/
              unzip -o DKD2e_data_sets.zip
              nohup ipython ChurnNB.py>nohup.out &

## Create the Sagemake Jupyter book if the lab condition allows it.
  smMLNotebook:
    Type : AWS::SageMaker::NotebookInstance
    Condition: condDeployMLResources
    Properties:
      InstanceType: !FindInMap [ MLSettings, global, notebookType ]
      RootAccess: Enabled
      RoleArn: !GetAtt roleMLNotebook.Arn
      NotebookInstanceName: !Sub ${AWS::StackName}-ml
      LifecycleConfigName: !GetAtt smMLNotebookHook.NotebookInstanceLifecycleConfigName


## Outputs
Outputs:
  vpcId:
    Description: Aurora Lab VPC
    Value: !Ref vpc
  bastionInstance:
    Description: Bastion Instance ID
    Value: !Ref bastionHost
  dbSubnetGroup:
    Description: Database Subnet Group
    Value: !Ref dbSubnets
  dbSecurityGroup:
    Description: Database Security Group
    Value: !Ref dbSecGroupCluster
  loadTestRunDoc:
    Description: Load Test Execution Command Document
    Value: !Ref ssmDocSysbenchTest
  s3BucketName:
    Description: "S3 Bucket Name for SageMaker training data"
    Value: !If [ condDeployMLResources, !Ref bucketLabData, "" ]
  notebookName:
    Description: "Jupytr Notebook Name"
    Value: !If [ condDeployMLResources, !Ref smMLNotebook, "" ]<|MERGE_RESOLUTION|>--- conflicted
+++ resolved
@@ -643,11 +643,8 @@
           # set environment variables
           export DATABUCKET="${bucketLabData}"
           echo "export DATABUCKET=\"$DATABUCKET\"" >> /home/ubuntu/.bashrc
-<<<<<<< HEAD
-=======
           export DBCLUSTERPG="${cpgClusterParams}"
           echo "export DBCLUSTERPG=\"$DBCLUSTERPG\"" >> /home/ubuntu/.bashrc
->>>>>>> f68e2ae6
           echo "* environemnt vars initialized" >> /debug.log
 
           # reboot
