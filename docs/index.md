# Amazon Aurora Labs for MySQL

<div class="aurora"><img src="/assets/images/amazon-aurora.svg"></div>

Welcome to the AWS workshop and lab content portal for <a href="https://aws.amazon.com/rds/aurora/details/mysql-details/" target="_blank">Amazon Aurora MySQL</a> compatible databases! Here you will find a collection of workshops and other hands-on content aimed at helping you gain an understanding of the Amazon Aurora features and capabilities.

The resources on this site include a collection of easy to follow instructions with examples, templates to help you get started and scripts automating tasks supporting the hands-on labs. These resources are focused on helping you discover how advanced features of the Amazon Aurora MySQL database operate. Prior expertise with AWS and MySQL-based databases is beneficial, but not required to complete the labs.


## Overview of labs

The following labs are currently available, click on the relevant tab to see the labs for that topic:

=== "Prerequisites"
    You will need to complete the following prerequisites before running any other labs. **Do this first!**

    # | Lab Module | Recommendation | Overview
    --- | --- | --- | ---
    P1 | [**Get started using the lab environment**](/prereqs/environment/) | **Required, start here** | Set up the lab environment and provision the prerequisite resources.
    P2 | [**Connect to the Session Manager workstation**](/prereqs/connect/) | **Required** | Connect to the EC2 based workstation using Session Manager, so you can interact with the database.


=== "Provisioned"
    # | Lab Module | Recommendation | Overview
    --- | --- | --- | ---
<<<<<<< HEAD
    R1 | [**Create a New DB Cluster**](/provisioned/create/) | Optional | Create a new Amazon Aurora MySQL DB cluster manually. This is optional, as you can also deploy the environment with a cluster provisioned automatically for you.
    R2 | [**Connect, Load Data and Auto Scale**](/provisioned/interact/) | Recommended | Connect to the DB cluster, load an initial data set from S3 and test read replica auto scaling. The initial data set may be used in subsequent labs.
    R3 | [**Clone a DB Cluster**](/provisioned/clone/) | Recommended | Clone an Aurora DB cluster and observing the divergence of the data set.
    R4 | [**Backtrack a DB Cluster**](/provisioned/backtrack/) | Recommended | Backtrack an Aurora DB cluster to fix an accidental DDL operation.
    R5 | [**Use Performance Insights**](/provisioned/perf-insights/) | Recommended | Examine the performance of your DB instances using RDS Performance Insights.
    R6 | [**Test Fault Tolerance**](/provisioned/failover/) | Recommended | Examine the failover process in Amazon Aurora MySQL and how it can be optimized.
=======
    1 | [**Create a New DB Cluster**](/provisioned/create/) | Optional | Create a new Amazon Aurora MySQL DB cluster manually. This is optional, as you can also deploy the environment with a cluster provisioned automatically for you.
    2 | [**Connect, Load Data and Auto Scale**](/provisioned/interact/) | Recommended | Connect to the DB cluster, load an initial data set from S3 and test read replica auto scaling. The initial data set may be used in subsequent labs.
    3 | [**Clone a DB Cluster**](/provisioned/clone/) | Recommended | Clone an Aurora DB cluster and observing the divergence of the data set.
    4 | [**Backtrack a DB Cluster**](/provisioned/backtrack/) | Recommended | Backtrack an Aurora DB cluster to fix an accidental DDL operation.
    5 | [**Use Performance Insights**](/provisioned/perf-insights/) | Recommended | Examine the performance of your DB instances using RDS Performance Insights.
    6 | [**Test Fault Tolerance**](/provisioned/failover/) | Recommended | Examine the failover process in Amazon Aurora MySQL and how it can be optimized.
    7 | [**Set up Database Activity Streams**](/provisioned/ams-das/) |
Recommended | Monitor your database events by using Database Activity Streams.
>>>>>>> 6796b624


=== "Serverless"
    # | Lab Module | Recommendation | Overview
    --- | --- | --- | ---
    S1 | [**Create an Aurora Serverless DB cluster**](/serverless/create/) | Required | Create a new Amazon Aurora Serverless MySQL DB cluster manually.
    S2 | [**Use Aurora Serverless with AWS Lambda functions**](/serverless/dataapi/) | Recommended | Connect to your DB cluster using the RDS Data API and Lambda functions.


=== "Global Database"
    # | Lab Module | Recommendation | Overview
    --- | --- | --- | ---
    G1 | [**Deploy a Global Database**](/global/deploy/) | Required | Create a Global Database which will span across multiple regions.
    G3 | [**Connect an Application**](/global/biapp/) | Recommended | Connect a Business Intelligence application to the Global Database.
    G4 | [**Monitor a Global Database**](/global/monitor/) | Recommended | Create an Amazon CloudWatch Dashboard to monitor the latency, replicated I/O, and the cross region replication data transfer of the Global Database.
    G5 | [**Fail Over a Global Database**](/global/failover/) | Recommended | Simulate a regional failure and DR scenario, and promote the secondary region in a Global Database.
    G6 | [**Fail Back a Global Database**](/global/failback/) | Optional | Restore full operations in the original primary region for the Global Database after a failover.


=== "Machine Learning"
    # | Lab Module | Recommendation | Overview
    --- | --- | --- | ---
    M1 | [**Overview and Prerequisites**](/ml/overview/) | Required | Setup a sample schema and data for machine learning integration.
    M2 | [**Use Comprehend with Aurora**](/ml/comprehend/) | Recommended | Integrate Aurora with the Comprehend Sentiment Analysis API and make sentiment analysis inferences via SQL commands.
    M3 | [**Use SageMaker with Aurora**](/ml/sagemaker/) | Recommended | Integrate Aurora with SageMaker Endpoints to infer customer churn in a data set using SQL commands.
    M4 | [**Cleanup Lab Resources**](/ml/cleanup/) | Recommended | Clean up after the labs and remove unneeded AWS resources.       

You can also discover other exercises, labs and workshops related to Amazon Aurora on the [Related Labs and Workshops](/related/labs/) page.


## Lab environment at a glance

To simplify the getting started experience with the labs, we have created foundational templates for <a href="https://aws.amazon.com/cloudformation/" target="_blank">AWS CloudFormation</a> that provision the resources needed for the lab environment. These templates are designed to deploy a consistent networking infrastructure, and client-side experience of software packages and components used in the lab.

<div class="architecture"><img src="/assets/images/generic-architecture.png"></div>

The environment deployed using CloudFormation includes several components:

*	<a href="https://docs.aws.amazon.com/vpc/latest/userguide/what-is-amazon-vpc.html" target="_blank">Amazon VPC</a> network configuration with public and private subnets
*	<a href="https://docs.aws.amazon.com/AmazonRDS/latest/UserGuide/USER_VPC.WorkingWithRDSInstanceinaVPC.html#USER_VPC.Subnets" target="_blank">Database subnet group</a> and relevant <a href="https://docs.aws.amazon.com/vpc/latest/userguide/VPC_SecurityGroups.html" target="_blank">security groups</a> for the cluster and workstation
*	<a href="https://docs.aws.amazon.com/AWSEC2/latest/UserGuide/Instances.html" target="_blank">Amazon EC2 instance</a> configured with the software components needed for the lab
*	<a href="https://docs.aws.amazon.com/IAM/latest/UserGuide/id_roles.html" target="_blank">IAM roles</a> with access permissions for the workstation and cluster permissions for <a href="https://docs.aws.amazon.com/AmazonRDS/latest/UserGuide/USER_Monitoring.OS.html" target="_blank">enhanced monitoring</a>, S3 access and logging
*	Custom cluster and DB instance <a href="https://docs.aws.amazon.com/AmazonRDS/latest/UserGuide/USER_WorkingWithParamGroups.html" target="_blank">parameter groups</a> for the Amazon Aurora cluster, enabling logging and performance schema
*	Optionally, <a href="https://docs.aws.amazon.com/AmazonRDS/latest/AuroraUserGuide/CHAP_AuroraOverview.html" target="_blank">Amazon Aurora</a> DB cluster with 2 nodes: a writer and read replica
* If the cluster is created for you, the master database credentials will be generated automatically and stored in an <A href="https://docs.aws.amazon.com/secretsmanager/latest/userguide/intro.html" target="_blank">AWS Secrets Manager</a> secret.
*	Optionally, <a href="https://docs.aws.amazon.com/AmazonRDS/latest/AuroraUserGuide/Aurora.Integrating.AutoScaling.html" target="_blank">read replica auto scaling</a> configuration
*	Optionally, <a href="https://docs.aws.amazon.com/systems-manager/latest/userguide/what-is-systems-manager.html" target="_blank">AWS Systems Manager</a> command document to execute a load test


## Additional software needed for labs

You do not need any special software on the computer you are using for these labs, except an up to date web browser. The templates and scripts setting up the lab environment install the following software in the lab environment for the purposes of deploying and running the labs:

* [mysql-client](https://dev.mysql.com/doc/refman/5.6/en/programs-client.html) package. MySQL open source software is provided under the GPL License.
* [sysbench](https://github.com/akopytov/sysbench) available using the GPL License.
* [test_db](https://github.com/datacharmer/test_db) available using the Creative Commons Attribution-Share Alike 3.0 Unported License.
* [Percona's sysbench-tpcc](https://github.com/Percona-Lab/sysbench-tpcc) available using the Apache License 2.0.<|MERGE_RESOLUTION|>--- conflicted
+++ resolved
@@ -23,23 +23,13 @@
 === "Provisioned"
     # | Lab Module | Recommendation | Overview
     --- | --- | --- | ---
-<<<<<<< HEAD
     R1 | [**Create a New DB Cluster**](/provisioned/create/) | Optional | Create a new Amazon Aurora MySQL DB cluster manually. This is optional, as you can also deploy the environment with a cluster provisioned automatically for you.
     R2 | [**Connect, Load Data and Auto Scale**](/provisioned/interact/) | Recommended | Connect to the DB cluster, load an initial data set from S3 and test read replica auto scaling. The initial data set may be used in subsequent labs.
     R3 | [**Clone a DB Cluster**](/provisioned/clone/) | Recommended | Clone an Aurora DB cluster and observing the divergence of the data set.
     R4 | [**Backtrack a DB Cluster**](/provisioned/backtrack/) | Recommended | Backtrack an Aurora DB cluster to fix an accidental DDL operation.
     R5 | [**Use Performance Insights**](/provisioned/perf-insights/) | Recommended | Examine the performance of your DB instances using RDS Performance Insights.
     R6 | [**Test Fault Tolerance**](/provisioned/failover/) | Recommended | Examine the failover process in Amazon Aurora MySQL and how it can be optimized.
-=======
-    1 | [**Create a New DB Cluster**](/provisioned/create/) | Optional | Create a new Amazon Aurora MySQL DB cluster manually. This is optional, as you can also deploy the environment with a cluster provisioned automatically for you.
-    2 | [**Connect, Load Data and Auto Scale**](/provisioned/interact/) | Recommended | Connect to the DB cluster, load an initial data set from S3 and test read replica auto scaling. The initial data set may be used in subsequent labs.
-    3 | [**Clone a DB Cluster**](/provisioned/clone/) | Recommended | Clone an Aurora DB cluster and observing the divergence of the data set.
-    4 | [**Backtrack a DB Cluster**](/provisioned/backtrack/) | Recommended | Backtrack an Aurora DB cluster to fix an accidental DDL operation.
-    5 | [**Use Performance Insights**](/provisioned/perf-insights/) | Recommended | Examine the performance of your DB instances using RDS Performance Insights.
-    6 | [**Test Fault Tolerance**](/provisioned/failover/) | Recommended | Examine the failover process in Amazon Aurora MySQL and how it can be optimized.
-    7 | [**Set up Database Activity Streams**](/provisioned/ams-das/) |
-Recommended | Monitor your database events by using Database Activity Streams.
->>>>>>> 6796b624
+    R7 | [**Set up Database Activity Streams**](/provisioned/das/) | Recommended | Monitor your database activity by using Database Activity Streams.
 
 
 === "Serverless"
