---
## Amazon Aurora Labs for MySQL
## Infrastructure template with an Aurora cluster for lab exercises
##
## Changelog:
## 2019-05-13 - Initial release
## 2019-05-29 - Changed how AZ selection works
## 2019-06-12 - Changed template to use Secrets MAnager for DB credentials
## 2019-06-13 - Preconfigured aws cli
## 2019-06-14 - Preconfigured DB credentials as ENV variables
## 2019-06-14 - Fixed issue with Scalable Target and uppercase cluster identifiers
## 2019-09-18 - Updated AMIs, Remove SSH access, bootstrap script changes for SSM
## 2019-09-19 - Fixed resource names to enable EE
## 2019-09-23 - Removed custom Lambda resource, using native role assignment
## 2019-09-23 - Removed !Sub references on static names to pass linter
## 2019-10-28 - Updated the Aurora DB Engine version used
## 2019-10-28 - Added DNS failover script to bootstrap
## 2019-11-27 - Switched DB cluster to Aurora MySQL 5.7 engine, and version 2.07
## 2019-12-12 - Added simple failover script to, removed DNS failover script from bootstrap
## 2019-12-12 - Added SNS permissions to bastion policy
## 2019-12-18 - Changed backup retention to 1-day
## 2020-01-29 - Updated EC2 AMIs and Aurora version
## 2020-02-12 - Added support for Aurora ML labs
##
## Dependencies:
## none
##
## License:
## This sample code is made available under the MIT-0 license. See the LICENSE file.

AWSTemplateFormatVersion: 2010-09-09
Description: Amazon Aurora Labs for MySQL


## Parameters
Parameters:
  vpcAZs:
    Type: "List<AWS::EC2::AvailabilityZone::Name>"
    Description: List of Availability Zones to use for the subnets in the VPC. Please select exactly 3 AZs in regions with 3 or more AZs, otherwise select 2.
  deployML:
    Default: "No"
    Type: String
    AllowedValues:
      - "Yes"
      - "No"
    Description: If you plan to run the Aurora ML labs, choose 'Yes', to deploy the required resources.


## Metadata
Metadata:

## Friendly UI grouping for parameters
  AWS::CloudFormation::Interface:
    ParameterGroups:
      - Label:
          default: "Regional Settings"
        Parameters:
          - vpcAZs
      - Label:
          default: "Lab Features"
        Parameters:
          - deployML
    ParameterLabels:
      vpcAZs:
        default: 'Use AZs:'
      deployML:
        default: 'Enable Aurora ML Labs?'

## Conditions
Conditions:
  cond3AZs: !Equals [ !FindInMap [ RegionalSettings, !Ref "AWS::Region", azs ], "3" ]
  condDeployMLResources: !Equals [ !Ref deployML, "Yes" ]


## Mappings
Mappings:
  RegionalSettings:
    us-east-1:
      bastionAmi: ami-04b9e92b5572fa0d1
      bastionType: m5.large
      nodeType: db.r5.large
      name: Ohio
      azs: "3"
    us-east-2:
      bastionAmi: ami-0d5d9d301c853a04a
      bastionType: m5.large
      nodeType: db.r5.large
      name: N. Virginia
      azs: "3"
    us-west-1:
      bastionAmi: ami-0dd655843c87b6930
      bastionType: m5.large
      nodeType: db.r5.large
      name: N. California
      azs: "2"
    us-west-2:
      bastionAmi: ami-06d51e91cea0dac8d
      bastionType: m5.large
      nodeType: db.r5.large
      name: Oregon
      azs: "3"
    ca-central-1:
      bastionAmi: ami-0d0eaed20348a3389
      bastionType: m5.large
      nodeType: db.r5.large
      name: Montreal
      azs: "2"
    eu-central-1:
      bastionAmi: ami-0cc0a36f626a4fdf5
      bastionType: m5.large
      nodeType: db.r5.large
      name: Frankfurt
      azs: "3"
    eu-west-1:
      bastionAmi: ami-02df9ea15c1778c9c
      bastionType: m5.large
      nodeType: db.r5.large
      name: Ireland
      azs: "3"
    eu-west-2:
      bastionAmi: ami-0be057a22c63962cb
      bastionType: m5.large
      nodeType: db.r5.large
      name: London
      azs: "3"
    eu-west-3:
      bastionAmi: ami-087855b6c8b59a9e4
      bastionType: m5.large
      nodeType: db.r5.large
      name: Paris
      azs: "3"
    ap-southeast-1:
      bastionAmi: ami-061eb2b23f9f8839c
      bastionType: m5.large
      nodeType: db.r5.large
      name: Singapore
      azs: "3"
    ap-southeast-2:
      bastionAmi: ami-00a54827eb7ffcd3c
      bastionType: m5.large
      nodeType: db.r5.large
      name: Sydney
      azs: "3"
    ap-south-1:
      bastionAmi: ami-0123b531fc646552f
      bastionType: m5.large
      nodeType: db.r5.large
      name: Mumbai
      azs: "3"
    ap-northeast-1:
      bastionAmi: ami-0cd744adeca97abb1
      bastionType: m5.large
      nodeType: db.r5.large
      name: Tokyo
      azs: "3"
    ap-northeast-2:
      bastionAmi: ami-00379ec40a3e30f87
      bastionType: m5.large
      nodeType: db.r5.large
      name: Seoul
      azs: "3"
  NetworkSettings:
    global:
      vpcCidr: 172.31.0.0/16
      subPub1Cidr: 172.31.0.0/24
      subPub2Cidr: 172.31.1.0/24
      subPub3Cidr: 172.31.2.0/24
      subPrv1Cidr: 172.31.10.0/24
      subPrv2Cidr: 172.31.11.0/24
      subPrv3Cidr: 172.31.12.0/24
      sshSourceCidr: 0.0.0.0/0
  ClusterSettings:
    global:
      dbSchema: mylab
      dbDriver: mysql
      dbVersion: 5.7.mysql_aurora.2.07.1
      dbEngine: aurora-mysql
      dbFamily: aurora-mysql5.7
    scaling:
      maxCapacity: 2
      minCapacity: 1
      cpuLoadTarget: 20
    sysbench:
      dbSchema: sbtpcc
      runTime: '300'
      numThreads: '4'
      numTables: '8'
      numWarehouses: '2'
  MLSettings:
    global:
      notebookType: ml.m4.xlarge


## Resources
Resources:

## The VPC
  vpc:
    Type: AWS::EC2::VPC
    Properties:
      EnableDnsSupport: true
      EnableDnsHostnames: true
      InstanceTenancy: default
      CidrBlock: !FindInMap [ NetworkSettings, global, vpcCidr ]
      Tags:
        - Key: Name
          Value: !Sub ${AWS::StackName}-vpc

## Create an IGW & attach it to the VPC
  vpcIgw:
    Type: AWS::EC2::InternetGateway
    Properties:
      Tags:
        - Key: Name
          Value: !Sub ${AWS::StackName}-igw
  attachIgwVpc:
    Type: AWS::EC2::VPCGatewayAttachment
    Properties:
      VpcId: !Ref vpc
      InternetGatewayId: !Ref vpcIgw

## Create a public subnet in each AZ
  sub1Public:
    Type: AWS::EC2::Subnet
    Properties:
      VpcId: !Ref vpc
      CidrBlock: !FindInMap [ NetworkSettings, global, subPub1Cidr ]
      AvailabilityZone: !Select [0, !Ref vpcAZs ]
      MapPublicIpOnLaunch: true
      Tags:
        - Key: Name
          Value: !Sub ${AWS::StackName}-pub-sub-1
  sub2Public:
    Type: AWS::EC2::Subnet
    Properties:
      VpcId: !Ref vpc
      CidrBlock: !FindInMap [ NetworkSettings, global, subPub2Cidr ]
      AvailabilityZone: !Select [1, !Ref vpcAZs ]
      MapPublicIpOnLaunch: true
      Tags:
        - Key: Name
          Value: !Sub ${AWS::StackName}-pub-sub-2
  sub3Public:
    Type: AWS::EC2::Subnet
    Condition: cond3AZs
    Properties:
      VpcId: !Ref vpc
      CidrBlock: !FindInMap [ NetworkSettings, global, subPub3Cidr ]
      AvailabilityZone: !Select [2, !Ref vpcAZs ]
      MapPublicIpOnLaunch: true
      Tags:
        - Key: Name
          Value: !Sub ${AWS::StackName}-pub-sub-3

## Associate the public subnets with a public route table
  rtbPublic:
    Type: AWS::EC2::RouteTable
    Properties:
      VpcId: !Ref vpc
      Tags:
        - Key: Name
          Value: !Sub ${AWS::StackName}-public-rtb
  rteToIgw:
    Type: AWS::EC2::Route
    DependsOn: attachIgwVpc
    Properties:
      RouteTableId: !Ref rtbPublic
      DestinationCidrBlock: 0.0.0.0/0
      GatewayId: !Ref vpcIgw
  srta1Public:
    Type: AWS::EC2::SubnetRouteTableAssociation
    Properties:
      SubnetId: !Ref sub1Public
      RouteTableId: !Ref rtbPublic
  srta2Public:
    Type: AWS::EC2::SubnetRouteTableAssociation
    Properties:
      SubnetId: !Ref sub2Public
      RouteTableId: !Ref rtbPublic
  srta3Public:
    Type: AWS::EC2::SubnetRouteTableAssociation
    Condition: cond3AZs
    Properties:
      SubnetId: !Ref sub3Public
      RouteTableId: !Ref rtbPublic

## Create a private subnet in each AZ
  sub1Private:
    Type: AWS::EC2::Subnet
    Properties:
      VpcId: !Ref vpc
      CidrBlock: !FindInMap [ NetworkSettings, global, subPrv1Cidr ]
      AvailabilityZone: !Select [0, !Ref vpcAZs ]
      MapPublicIpOnLaunch: false
      Tags:
        - Key: Name
          Value: !Sub ${AWS::StackName}-prv-sub-1
  sub2Private:
    Type: AWS::EC2::Subnet
    Properties:
      VpcId: !Ref vpc
      CidrBlock: !FindInMap [ NetworkSettings, global, subPrv2Cidr ]
      AvailabilityZone: !Select [1, !Ref vpcAZs ]
      MapPublicIpOnLaunch: false
      Tags:
        - Key: Name
          Value: !Sub ${AWS::StackName}-prv-sub-2
  sub3Private:
    Type: AWS::EC2::Subnet
    Condition: cond3AZs
    Properties:
      VpcId: !Ref vpc
      CidrBlock: !FindInMap [ NetworkSettings, global, subPrv3Cidr ]
      AvailabilityZone: !Select [2, !Ref vpcAZs ]
      MapPublicIpOnLaunch: false
      Tags:
        - Key: Name
          Value: !Sub ${AWS::StackName}-prv-sub-3

## Create a NAT Gateway & EIP
  natEip:
    Type: AWS::EC2::EIP
    Properties:
      Domain: vpc
  vpcNgw:
    Type: AWS::EC2::NatGateway
    DependsOn: attachIgwVpc
    Properties:
      AllocationId: !GetAtt natEip.AllocationId
      SubnetId: !Ref sub2Public

## Associate the private subnets with a NATed route table
  rtbNat:
    Type: AWS::EC2::RouteTable
    Properties:
      VpcId: !Ref vpc
      Tags:
        - Key: Name
          Value: !Sub ${AWS::StackName}-nat-rtb
  rteToNgw:
    Type: AWS::EC2::Route
    Properties:
      RouteTableId: !Ref rtbNat
      DestinationCidrBlock: 0.0.0.0/0
      NatGatewayId: !Ref vpcNgw
  srta1Ngw:
    Type: AWS::EC2::SubnetRouteTableAssociation
    Properties:
      SubnetId: !Ref sub1Private
      RouteTableId: !Ref rtbNat
  srta2Ngw:
    Type: AWS::EC2::SubnetRouteTableAssociation
    Properties:
      SubnetId: !Ref sub2Private
      RouteTableId: !Ref rtbNat
  srta3Ngw:
    Type: AWS::EC2::SubnetRouteTableAssociation
    Condition: cond3AZs
    Properties:
      SubnetId: !Ref sub3Private
      RouteTableId: !Ref rtbNat

## Create VPC S3 endpoint
  s3Enpoint:
    Type: AWS::EC2::VPCEndpoint
    Properties:
      VpcId: !Ref vpc
      ServiceName: !Sub com.amazonaws.${AWS::Region}.s3
      RouteTableIds:
        - !Ref rtbPublic
        - !Ref rtbNat
      PolicyDocument:
        Version: 2012-10-17
        Statement:
          - Principal: '*'
            Effect: 'Allow'
            Action: 's3:*'
            Resource: [ 'arn:aws:s3:::*', 'arn:aws:s3:::*/*' ]

## Create S3 bucket that will host lab resources (incl ML training data), if the ML lab condition allows it.
  bucketLabData:
    Type: AWS::S3::Bucket
    Condition: condDeployMLResources
    Properties:
      BucketName: !Join
        - "-"
        - - !Ref 'AWS::StackName'
          - auroradata
          - !Select
            - 0
            - !Split
              - "-"
              - !Select
                - 2
                - !Split
                  - "/"
                  - !Ref 'AWS::StackId'
      PublicAccessBlockConfiguration:
        BlockPublicAcls: TRUE
        BlockPublicPolicy: TRUE
        IgnorePublicAcls: TRUE
        RestrictPublicBuckets: TRUE
      Tags:
        - Key: Name
          Value: !Join
            - "-"
            - - !Ref 'AWS::StackName'
              - data
              - !Select
                - 0
                - !Split
                  - "-"
                  - !Select
                    - 2
                    - !Split
                      - "/"
                      - !Ref 'AWS::StackId'

## Create DB subnet group
  dbSubnets:
    Type: AWS::RDS::DBSubnetGroup
    Properties:
      DBSubnetGroupDescription: !Sub ${AWS::StackName}-db-subnet-group
      SubnetIds: [ !Ref sub1Private, !Ref sub2Private, !If [ cond3AZs, !Ref sub3Private, !Ref "AWS::NoValue" ] ]
      Tags:
        - Key: Name
          Value: !Sub ${AWS::StackName}-db-subnet-group

## Create bastion security group
  bastionSecGroup:
    Type: AWS::EC2::SecurityGroup
    Properties:
      VpcId: !Ref vpc
      GroupName: !Sub ${AWS::StackName}-bastion-host
      GroupDescription: Aurora Lab SSH Security Group
      Tags:
        - Key: Name
          Value: !Sub ${AWS::StackName}-bastion-host

## Create DB security group
  dbSecGroupCluster:
    Type: AWS::EC2::SecurityGroup
    Properties:
      VpcId: !Ref vpc
      GroupName: !Sub ${AWS::StackName}-mysql-internal
      GroupDescription: Aurora Lab Database Firewall
      Tags:
        - Key: Name
          Value: !Sub ${AWS::StackName}-mysql-internal
      SecurityGroupIngress:
        - IpProtocol: tcp
          FromPort: 3306
          ToPort: 3306
          SourceSecurityGroupId: !Ref bastionSecGroup
          Description: Allows MySQL access from bastion host
  ruleDbSecGroupClusterIngressSelf:
    Type: AWS::EC2::SecurityGroupIngress
    Properties:
      GroupId: !Ref dbSecGroupCluster
      IpProtocol: -1
      SourceSecurityGroupId: !Ref dbSecGroupCluster

## Create enhanced monitoring role
  roleEnhancedMonitoring:
    Type: AWS::IAM::Role
    Properties:
      RoleName: !Sub ${AWS::StackName}-monitor-${AWS::Region}
      AssumeRolePolicyDocument:
        Version: 2012-10-17
        Statement:
          - Effect: Allow
            Action:
              - sts:AssumeRole
            Principal:
              Service:
                - monitoring.rds.amazonaws.com
      ManagedPolicyArns:
        - arn:aws:iam::aws:policy/service-role/AmazonRDSEnhancedMonitoringRole

## Create external integration role
  roleServiceIntegration:
    Type: AWS::IAM::Role
    Properties:
      RoleName: !Sub ${AWS::StackName}-integrate-${AWS::Region}
      AssumeRolePolicyDocument:
        Version: 2012-10-17
        Statement:
          - Effect: Allow
            Action:
              - sts:AssumeRole
            Principal:
              Service:
                - rds.amazonaws.com
      Policies:
        - PolicyName: inline-policy
          PolicyDocument:
            Version: 2012-10-17
            Statement:
              - Effect: Allow
                Action:
                  - s3:ListBucket
                  - s3:GetObject
                  - s3:GetObjectVersion
                  - s3:AbortMultipartUpload
                  - s3:DeleteObject
                  - s3:ListMultipartUploadParts
                  - s3:PutObject
                Resource:
                  - arn:aws:s3:::*/*
                  - arn:aws:s3:::*

## Create role for bastion host
  roleBastionHost:
    Type: AWS::IAM::Role
    Properties:
      RoleName: !Sub ${AWS::StackName}-bastion-${AWS::Region}
      AssumeRolePolicyDocument:
        Version: 2012-10-17
        Statement:
          - Effect: Allow
            Action:
              - 'sts:AssumeRole'
            Principal:
              Service:
                - 'ec2.amazonaws.com'
                - 'ssm.amazonaws.com'
      ManagedPolicyArns:
        - 'arn:aws:iam::aws:policy/service-role/AmazonEC2RoleforSSM'
        - 'arn:aws:iam::aws:policy/AmazonSageMakerFullAccess'
        - 'arn:aws:iam::aws:policy/AWSGlueConsoleSageMakerNotebookFullAccess'
      Policies:
        - PolicyName: inline-policy
          PolicyDocument:
            Version: 2012-10-17
            Statement:
              - Effect: Allow
                Action:
                  - rds:*
                  - s3:*
                  - ssm:*
                  - kms:*
                  - sns:*
                  - secretsmanager:*
                  - rds-db:connect
                  - iam:AttachRolePolicy
                  - iam:DetachRolePolicy
                  - iam:CreatePolicy
                  - iam:DeletePolicy
                  - iam:CreateRole
                  - iam:DeleteRole
                  - iam:ListPolicies
                  - iam:ListRoles
                  - iam:PassRole
                Resource: "*"
  profileBastionHost:
    Type: AWS::IAM::InstanceProfile
    Properties:
      Path: /
      Roles:
        - Ref: roleBastionHost

## Create the bastion host
  bastionHost:
    Type: AWS::EC2::Instance
    Properties:
      SubnetId: !Ref sub1Public
      InstanceType: !FindInMap [ RegionalSettings, !Ref "AWS::Region", bastionType ]
      SecurityGroupIds: [ !Ref bastionSecGroup ]
      Tags:
        - Key: Name
          Value: !Sub ${AWS::StackName}-bastion-host
      BlockDeviceMappings:
        - DeviceName: /dev/sda1
          Ebs:
            DeleteOnTermination: true
            Iops: 7500
            VolumeSize: 150
            VolumeType: io1
      ImageId: !FindInMap [ RegionalSettings, !Ref "AWS::Region", bastionAmi ]
      IamInstanceProfile: !Ref profileBastionHost
      UserData:
        Fn::Base64: !Sub |
          #!/bin/bash -xe

          # update & upgrade packages
          apt-get update
          DEBIAN_FRONTEND=noninteractive apt-get -y -o Dpkg::Options::="--force-confdef" -o Dpkg::Options::="--force-confold" dist-upgrade
          echo "* updated and upgraded packages" >> /debug.log

          # install other supporting packages
          apt-get -y install unzip
          echo "* installed supporting packages" >> /debug.log

          # update SSM agent
          snap remove amazon-ssm-agent
          wget https://s3.us-east-2.amazonaws.com/amazon-ssm-us-east-2/latest/debian_amd64/amazon-ssm-agent.deb
          DEBIAN_FRONTEND=noninteractive dpkg -i amazon-ssm-agent.deb
          echo "* update ssm-agent to latest" >> /debug.log

          # install jq
          apt-get -y install jq
          echo "* installed jq package" >> /debug.log

          # install mysql client tools
          apt-get -y install mysql-client
          mysql --version >> /debug.log
          echo "* installed mysql-client package" >> /debug.log

          # install sysbench
          curl -s https://packagecloud.io/install/repositories/akopytov/sysbench/script.deb.sh | sudo bash
          apt-get update
          apt-get -y install sysbench
          sysbench --version >> /debug.log
          echo "* installed sysbench package" >> /debug.log

          # install percona tpcc-like test suite (temporary bug fix for broken tpcc)
          git clone https://github.com/Percona-Lab/sysbench-tpcc.git /home/ubuntu/sysbench-tpcc
          cd /home/ubuntu/sysbench-tpcc
          git checkout 288b7687877a2b52772949f13c507713db182d25
          chown -R ubuntu:ubuntu /home/ubuntu/sysbench-tpcc
          echo "* cloned percona/sysbench-tpcc repo" >> /debug.log

          # download demo databases
          git clone https://github.com/datacharmer/test_db.git /home/ubuntu/samples
          chown -R ubuntu:ubuntu /home/ubuntu/samples
          echo "* cloned test databases repo" >> /debug.log

          # install python pip and aws cli
          apt-get -y install python3-pip
          pip3 install pymysql
          pip3 install awscli
          cd /home/ubuntu
          curl -O https://[[website]]/scripts/loadtest.py
          curl -O https://[[website]]/scripts/simple-failover.py
          curl -O https://[[website]]/scripts/aware-failover.py
          curl -O https://[[website]]/support/SMAuroraPolicy.json
          chown -R ubuntu:ubuntu /home/ubuntu/*.py
          echo "* pulled load test script" >> /debug.log

          # configure AWS CLI
          mkdir /home/ubuntu/.aws
          touch /home/ubuntu/.aws/config
          echo "[default]" >> /home/ubuntu/.aws/config
          echo "region = ${AWS::Region}" >> /home/ubuntu/.aws/config
          chown -R ubuntu:ubuntu /home/ubuntu/.aws/config
          echo "* configured aws cli" >> /debug.log

          # set environment variables
<<<<<<< HEAD
          export DATABUCKET="${AWS::Region}"
          echo "export DATABUCKET=\"$DATABUCKET\"" >> /home/ubuntu/.bashrc
=======
          export DATABUCKET="${bucketLabData}"
          echo "export DATABUCKET=\"$DATABUCKET\"" >> /home/ubuntu/.bashrc
          export DBCLUSTERPG="${cpgClusterParams}"
          echo "export DBCLUSTERPG=\"$DBCLUSTERPG\"" >> /home/ubuntu/.bashrc
>>>>>>> f68e2ae6
          echo "* environemnt vars initialized" >> /debug.log

          # set DB cluster user and password as env variables
          export SECRETSTRING=`aws secretsmanager get-secret-value --secret-id ${secretClusterMasterUser} --region ${AWS::Region} | jq -r '.SecretString'`
          export DBPASS=`echo $SECRETSTRING | jq -r '.password'`
          export DBUSER=`echo $SECRETSTRING | jq -r '.username'`
          echo "export DBPASS=\"$DBPASS\"" >> /home/ubuntu/.bashrc
          echo "export DBUSER=$DBUSER" >> /home/ubuntu/.bashrc
          echo "* db credentials initialized" >> /debug.log

          # reboot
          echo "* bootstrap complete, rebooting" >> /debug.log
          shutdown -r now

## Create parameter groups for cluster nodes
  pgNodeParams:
    Type: AWS::RDS::DBParameterGroup
    Properties:
      Description: !Sub ${AWS::StackName}-node-params
      Family: !FindInMap [ ClusterSettings, global, dbFamily ]
      Parameters:
        innodb_stats_persistent_sample_pages: "256"
        slow_query_log: "1"
        long_query_time: "10"
        log_output: FILE
      Tags:
        - Key: Name
          Value: !Sub ${AWS::StackName}-node-params

## Create cluster parameter group
  cpgClusterParams:
    Type: AWS::RDS::DBClusterParameterGroup
    Properties:
      Description: !Sub ${AWS::StackName}-cluster-params
      Family: !FindInMap [ ClusterSettings, global, dbFamily ]
      Parameters:
        aws_default_s3_role: !GetAtt roleServiceIntegration.Arn
      Tags:
        - Key: Name
          Value: !Sub ${AWS::StackName}-cluster-params

## Create a random generated password and store it as a secret
  secretClusterMasterUser:
    Type: AWS::SecretsManager::Secret
    Properties:
      Description: !Sub "Master user credentials for ${AWS::StackName}-cluster"
      GenerateSecretString:
        SecretStringTemplate: '{"username": "masteruser"}'
        GenerateStringKey: 'password'
        PasswordLength: 10
        ExcludeCharacters: '"@/\$`&'
      Tags:
        - Key: Name
          Value: !Sub ${AWS::StackName}-secret

## Create Aurora cluster
  dbCluster:
    Type: AWS::RDS::DBCluster
    Properties:
      Engine: !FindInMap [ ClusterSettings, global, dbEngine ]
      EngineVersion: !FindInMap [ ClusterSettings, global, dbVersion ]
      DBSubnetGroupName: !Ref dbSubnets
      DBClusterParameterGroupName: !Ref cpgClusterParams
      DBClusterIdentifier: !Sub ${AWS::StackName}-cluster
      BackupRetentionPeriod: 1
      MasterUsername: !Join ['', ['{{resolve:secretsmanager:', !Ref secretClusterMasterUser, ':SecretString:username}}' ]]
      MasterUserPassword: !Join ['', ['{{resolve:secretsmanager:', !Ref secretClusterMasterUser, ':SecretString:password}}' ]]
      DatabaseName: !FindInMap [ ClusterSettings, global, dbSchema ]
      StorageEncrypted: true
      VpcSecurityGroupIds: [ !Ref dbSecGroupCluster ]
      EnableCloudwatchLogsExports: [ error, slowquery ]
      BacktrackWindow: 86400
      EnableIAMDatabaseAuthentication: true
      AssociatedRoles:
        - RoleArn: !GetAtt roleServiceIntegration.Arn
      Tags:
        - Key: Name
          Value: !Sub ${AWS::StackName}-cluster

## Deploy the first cluster node (always the writer)
  dbNodeWriter:
    Type: AWS::RDS::DBInstance
    Properties:
      DBClusterIdentifier: !Ref dbCluster
      DBInstanceIdentifier: !Sub ${AWS::StackName}-node-01
      CopyTagsToSnapshot: true
      DBInstanceClass: !FindInMap [ RegionalSettings, !Ref "AWS::Region", nodeType ]
      DBParameterGroupName: !Ref pgNodeParams
      Engine: !FindInMap [ ClusterSettings, global, dbEngine ]
      MonitoringInterval: 1
      MonitoringRoleArn: !GetAtt roleEnhancedMonitoring.Arn
      PubliclyAccessible: false
      EnablePerformanceInsights: true
      PerformanceInsightsRetentionPeriod: 7
      Tags:
        - Key: Name
          Value: !Sub ${AWS::StackName}-node-01

## Deploy a reader node
  dbNodeSecondary:
    Type: AWS::RDS::DBInstance
    DependsOn: [ dbNodeWriter ]
    Properties:
      DBClusterIdentifier: !Ref dbCluster
      DBInstanceIdentifier: !Sub ${AWS::StackName}-node-02
      CopyTagsToSnapshot: true
      DBInstanceClass: !FindInMap [ RegionalSettings, !Ref "AWS::Region", nodeType ]
      DBParameterGroupName: !Ref pgNodeParams
      Engine: !FindInMap [ ClusterSettings, global, dbEngine ]
      MonitoringInterval: 1
      MonitoringRoleArn: !GetAtt roleEnhancedMonitoring.Arn
      PubliclyAccessible: false
      EnablePerformanceInsights: true
      PerformanceInsightsRetentionPeriod: 7
      Tags:
        - Key: Name
          Value: !Sub ${AWS::StackName}-node-02

## Role to overcome current limitations in CFN ScalableTarget implemetation
## This role is *NOT* actively used by any resource and service, but must be present
  roleScalableTarget:
    Type: AWS::IAM::Role
    Properties:
      RoleName: !Sub ${AWS::StackName}-aas-target-${AWS::Region}
      AssumeRolePolicyDocument:
        Version: 2012-10-17
        Statement:
          - Effect: Allow
            Action:
              - sts:AssumeRole
            Principal:
              Service:
                - rds.application-autoscaling.amazonaws.com

## Register the scalable target
## Bug fix: when the stack name contains uppercase letters,
## the DB cluster identifier is actually lowercased, but the resource ID
## still contains uppercase, so you get a mismatch on the scalable target ResourceId
  dbScalableTarget:
    Type: AWS::ApplicationAutoScaling::ScalableTarget
    DependsOn: [ dbNodeSecondary ]
    Properties:
      ServiceNamespace: 'rds'
      ScalableDimension: 'rds:cluster:ReadReplicaCount'
      ResourceId: !Sub 'cluster:${dbCluster}'
      MaxCapacity: !FindInMap [ ClusterSettings, scaling, maxCapacity ]
      MinCapacity: !FindInMap [ ClusterSettings, scaling, minCapacity ]
      RoleARN: !GetAtt roleScalableTarget.Arn

## Add scaling policy
  dbScalingPolicy:
    Type : AWS::ApplicationAutoScaling::ScalingPolicy
    Properties:
      PolicyName: !Sub ${AWS::StackName}-autoscale-readers
      PolicyType: TargetTrackingScaling
      ScalingTargetId: !Ref dbScalableTarget
      TargetTrackingScalingPolicyConfiguration:
        PredefinedMetricSpecification:
          PredefinedMetricType: RDSReaderAverageCPUUtilization
        ScaleInCooldown: 180
        ScaleOutCooldown: 180
        TargetValue: !FindInMap [ ClusterSettings, scaling, cpuLoadTarget ]

## Create sysbench prep SSM document
  ssmDocSysbenchTest:
    Type: AWS::SSM::Document
    Properties:
      DocumentType: Command
      Tags:
        - Key: Name
          Value: !Sub ${AWS::StackName}-sysbench-test
      Content:
        schemaVersion: '2.2'
        description: SysBench Percona TPCC-LIKE Preparation
        parameters:
          clusterEndpoint:
            type: String
            description: Aurora Cluster Endpoint
            default: !GetAtt dbCluster.Endpoint.Address
          dbUser:
            type: String
            description: DB User
            default: !Join ['', ['{{resolve:secretsmanager:', !Ref secretClusterMasterUser, ':SecretString:username}}' ]]
          dbPassword:
            type: String
            description: DB Password
            default: !Join ['', ['{{resolve:secretsmanager:', !Ref secretClusterMasterUser, ':SecretString:password}}' ]]
          dbSchema:
            type: String
            description: DB Schema
            default: !FindInMap [ ClusterSettings, sysbench, dbSchema ]
          dbDriver:
            type: String
            description: DB Driver
            default: !FindInMap [ ClusterSettings, global, dbDriver ]
            allowedValues: [ mysql, pgsql ]
          runTime:
            type: String
            description: Test Runtime
            default: !FindInMap [ ClusterSettings, sysbench, runTime ]
          numThreads:
            type: String
            description: Threads
            default: !FindInMap [ ClusterSettings, sysbench, numThreads ]
          numTables:
            type: String
            description: Tables
            default: !FindInMap [ ClusterSettings, sysbench, numTables ]
          numScale:
            type: String
            description: Scale
            default: !FindInMap [ ClusterSettings, sysbench, numWarehouses ]
        mainSteps:
        - action: aws:runShellScript
          name: SysBenchTpccPrepare
          inputs:
            runCommand:
            - 'echo "DROP SCHEMA IF EXISTS {{ dbSchema }}; CREATE SCHEMA {{ dbSchema }};" | mysql -h{{ clusterEndpoint }} -u{{ dbUser }} -p"{{ dbPassword }}" && cd /home/ubuntu/sysbench-tpcc && ./tpcc.lua --mysql-host={{ clusterEndpoint }} --mysql-user={{ dbUser }} --mysql-password="{{ dbPassword }}" --mysql-db={{ dbSchema }} --threads={{ numThreads }} --tables={{ numTables }} --scale={{ numScale }} --time={{ runTime }} --db-driver={{ dbDriver }} prepare'
        - action: aws:runShellScript
          name: SysBenchTpccRun
          inputs:
            runCommand:
            - 'cd /home/ubuntu/sysbench-tpcc && ./tpcc.lua --mysql-host={{ clusterEndpoint }} --mysql-user={{ dbUser }} --mysql-password="{{ dbPassword }}" --mysql-db={{ dbSchema }} --threads={{ numThreads }} --tables={{ numTables }} --scale={{ numScale }} --time={{ runTime }} --db-driver={{ dbDriver }} run'

## Create a role for the notebook.
  roleMLNotebook:
    Type: AWS::IAM::Role
    Condition: condDeployMLResources
    Properties:
      RoleName: !Sub ${AWS::StackName}-ml-${AWS::Region}
      AssumeRolePolicyDocument:
        Version: 2012-10-17
        Statement:
          - Effect: Allow
            Action:
              - sts:AssumeRole
            Principal:
              Service:
                - sagemaker.amazonaws.com
      ManagedPolicyArns:
        - 'arn:aws:iam::aws:policy/AmazonSageMakerFullAccess'
      Policies:
        - PolicyName: inline-policy
          PolicyDocument:
            Version: 2012-10-17
            Statement:
              - Effect: Allow
                Action:
                  - s3:ListBucket
                  - s3:GetObject
                  - s3:GetObjectVersion
                  - s3:DeleteObject
                  - s3:ListMultipartUploadParts
                  - s3:PutObject
                Resource:
                  - arn:aws:s3:::*/*
                  - arn:aws:s3:::*

## Create a Sagemaker Lifecycle hook, which will clone the github repo and get the Jupyter notebook and other resources needed to build the model.
## using nohup, so the script keeps running after 5 minutes. The onstart event fails, if script doesn't finish in 5 minutes.
  smMLNotebookHook:
    Type: AWS::SageMaker::NotebookInstanceLifecycleConfig
    Condition: condDeployMLResources
    Properties:
      OnCreate:
        - Content:
            Fn::Base64: !Sub |
              #!/bin/bash

              set -e
              sudo -u ec2-user -i <<EOF
              unset SUDO_UID
              python3 -m pip install sagemaker boto3 sagemaker_containers
              cd /home/ec2-user/SageMaker/
              wget https://[[website]]/support/ChurnNB.py
              wget https://[[website]]/support/DKD2e_data_sets.zip
              sed -i "s%mlbucketplaceholder%${bucketLabData}%" ChurnNB.py
              sudo mkdir -p /opt/ml/code/
              cd /home/ec2-user/SageMaker/
              unzip -o DKD2e_data_sets.zip
              nohup ipython ChurnNB.py>nohup.out &

## Create the Sagemake Jupyter book if the lab condition allows it.
  smMLNotebook:
    Type : AWS::SageMaker::NotebookInstance
    Condition: condDeployMLResources
    Properties:
      InstanceType: !FindInMap [ MLSettings, global, notebookType ]
      RootAccess: Enabled
      RoleArn: !GetAtt roleMLNotebook.Arn
      NotebookInstanceName: !Sub ${AWS::StackName}-ml
      LifecycleConfigName: !GetAtt smMLNotebookHook.NotebookInstanceLifecycleConfigName


## Outputs
Outputs:
  vpcId:
    Description: Aurora Lab VPC
    Value: !Ref vpc
  bastionInstance:
    Description: Bastion Instance ID
    Value: !Ref bastionHost
  clusterName:
    Description: Cluster Name
    Value: !Ref dbCluster
  clusterEndpoint:
    Description: Aurora Cluster Endpoint
    Value: !GetAtt dbCluster.Endpoint.Address
  readerEndpoint:
    Description: Aurora Reader Endpoint
    Value: !GetAtt dbCluster.ReadEndpoint.Address
  loadTestRunDoc:
    Description: Load Test Execution Command Document
    Value: !Ref ssmDocSysbenchTest
  dbSubnetGroup:
    Description: Database Subnet Group
    Value: !Ref dbSubnets
  dbSecurityGroup:
    Description: Database Security Group
    Value: !Ref dbSecGroupCluster
  secretArn:
    Description: Database Credentials Secret ARN
    Value: !Ref secretClusterMasterUser
  s3BucketName:
    Description: "S3 Bucket Name for SageMaker training data"
    Value: !If [ condDeployMLResources, !Ref bucketLabData, "" ]
  notebookName:
    Description: "Jupytr Notebook Name"
    Value: !If [ condDeployMLResources, !Ref smMLNotebook, "" ]<|MERGE_RESOLUTION|>--- conflicted
+++ resolved
@@ -646,15 +646,10 @@
           echo "* configured aws cli" >> /debug.log
 
           # set environment variables
-<<<<<<< HEAD
-          export DATABUCKET="${AWS::Region}"
-          echo "export DATABUCKET=\"$DATABUCKET\"" >> /home/ubuntu/.bashrc
-=======
           export DATABUCKET="${bucketLabData}"
           echo "export DATABUCKET=\"$DATABUCKET\"" >> /home/ubuntu/.bashrc
           export DBCLUSTERPG="${cpgClusterParams}"
           echo "export DBCLUSTERPG=\"$DBCLUSTERPG\"" >> /home/ubuntu/.bashrc
->>>>>>> f68e2ae6
           echo "* environemnt vars initialized" >> /debug.log
 
           # set DB cluster user and password as env variables
