---
## Amazon Aurora Labs for MySQL
## Website configuration file
##
## Dependencies:
## none
##
## License:
## This sample code is made available under the MIT-0 license. See the LICENSE file.

# Site information
site_name: Amazon Aurora Labs for MySQL
site_description: Workshop and lab content for Amazon Aurora MySQL compatible databases. This code will contain a series of templates, instructional guides and sample code to educate users on how to use Amazon Aurora features.
site_author: 'amazon-aurora-labs-for-mysql@amazon.com'
site_url: 'https://awsauroralabsmysql.com'

# Repository
repo_name: 'aws-samples/amazon-aurora-labs-for-mysql'
repo_url: 'https://github.com/aws-samples/amazon-aurora-labs-for-mysql'

# Copyright
copyright: '&copy; 2019, Amazon Web Services, Inc. or its affiliates. All rights reserved.'

# Theme
theme:
  name: 'material'
  logo: 'assets/images/aws_smile_logo.png'
  favicon: 'assets/images/aws-favicon.ico'
  feature:
    tabs: true
  custom_dir: 'docs/theme'

# Customization
extra_css:
  - 'assets/css/custom.css'
#extra_javascript:
#  - 'javascripts/extra.js'
extra:
  social:
    - type: 'home'
      link: 'https://awsauroralabsmysql.com'
    - type: 'amazon'
      link: 'https://aws.amazon.com/rds/aurora/details/mysql-details/'
    - type: 'github'
      link: 'https://github.com/aws-samples/amazon-aurora-labs-for-mysql'

# Extensions
markdown_extensions:
  - admonition
  - codehilite
  - toc:
      permalink: true
  - pymdownx.details
  - pymdownx.mark

# Navigation
nav:
  - Home: 'index.md'
  - Getting Started: 'modules/index.md'
  - Prerequisites:
    - Deploy Environment: 'prereqs/environment/index.md'
    - Connect to the Session Manager Workstation: 'prereqs/connect/index.md'
  - Provisioned:
    - Create a New DB Cluster: 'provisioned/create/index.md'
    - Connect, Load Data and Auto Scale: 'provisioned/interact/index.md'
    - Clone a DB Cluster: 'provisioned/clone/index.md'
    - Backtrack a DB Cluster: 'provisioned/backtrack/index.md'
    - Use Performance Insights: 'provisioned/perf-insights/index.md'
    - Test Fault Tolerance: 'provisioned/failover/index.md'
  - Serverless:
    - Create an Aurora Serverless DB Cluster: 'serverless/create/index.md'
    - Use Aurora Serverless with AWS Lambda Functions: 'serverless/dataapi/index.md'
  - Global Database:
<<<<<<< HEAD
    - Create an Aurora Global Database: 'global/create/index.md'
=======
    - Create Infrastructure: 'global/create/index.md'
    - Create Global Database: 'global/gdb/index.md'
    - Connect Application: 'global/biapp/index.md'
    - Monitor Latency: 'global/cw/index.md'
    - Failover: 'global/failover/index.md'
    - Failback: 'global/failback/index.md'
>>>>>>> cd091d82
  - Machine Learning:
    - Overview and Pre-requisites: 'ml/overview/index.md'
    - Comprehend on Aurora: 'ml/comprehend/index.md'
    - Sagemaker on Aurora: 'ml/sagemaker/index.md'
    - Cleanup: 'ml/cleanup/index.md'
  - Related:
    - Labs and Workshops: 'related/labs/index.md'
  - Contributing: 'contribute.md'
  - License: 'license.md'<|MERGE_RESOLUTION|>--- conflicted
+++ resolved
@@ -71,16 +71,12 @@
     - Create an Aurora Serverless DB Cluster: 'serverless/create/index.md'
     - Use Aurora Serverless with AWS Lambda Functions: 'serverless/dataapi/index.md'
   - Global Database:
-<<<<<<< HEAD
-    - Create an Aurora Global Database: 'global/create/index.md'
-=======
     - Create Infrastructure: 'global/create/index.md'
     - Create Global Database: 'global/gdb/index.md'
     - Connect Application: 'global/biapp/index.md'
     - Monitor Latency: 'global/cw/index.md'
     - Failover: 'global/failover/index.md'
     - Failback: 'global/failback/index.md'
->>>>>>> cd091d82
   - Machine Learning:
     - Overview and Pre-requisites: 'ml/overview/index.md'
     - Comprehend on Aurora: 'ml/comprehend/index.md'
