--- conflicted
+++ resolved
@@ -79,15 +79,10 @@
 
     Ensure that `statement` and `stage instrumentation` is enabled by updating the `setup_instruments` table. Some instruments may already be enabled by default.
 
-<<<<<<< HEAD
-
-=======
-        ```sql
->>>>>>> df4107ac
         UPDATE performance_schema.setup_instruments SET ENABLED = 'YES', TIMED = 'YES' WHERE NAME LIKE '%statement/%';
 
         UPDATE performance_schema.setup_instruments SET ENABLED = 'YES', TIMED = 'YES' WHERE NAME LIKE '%stage/%';
-        ```
+
     <span class="image">![profile_setup_instruments](PI_setup_instruments.png?raw=true)</span>
 
     Ensure that `events_statements_` and `events_stages_` consumers are enabled. Some consumers may already be enabled by default.
