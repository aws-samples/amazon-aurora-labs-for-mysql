--- conflicted
+++ resolved
@@ -73,7 +73,7 @@
     - Backtrack a DB Cluster: 'provisioned/backtrack/index.md'
     - Use Performance Insights: 'provisioned/perf-insights/index.md'
     - Test Fault Tolerance: 'provisioned/failover/index.md'
-<<<<<<< HEAD
+    - Set up Database Activity Streams: 'provisioned/ams-das/index.md'
   - Global Database:
     - Deploy a Global Database: 'global/deploy/index.md'
     - Connect an Application: 'global/biapp/index.md'
@@ -82,9 +82,6 @@
 #    - Ingest Data from Multiple Regions: 'global/ingest/index.md'
     - Fail Over a Global Database: 'global/failover/index.md'
     - Fail Back a Global Database: 'global/failback/index.md'
-=======
-    - Set up Database Activity Streams: 'provisioned/ams-das/index.md'
->>>>>>> 6796b624
   - Serverless:
     - Create an Aurora Serverless DB Cluster: 'serverless/create/index.md'
     - Use Aurora Serverless with AWS Lambda Functions: 'serverless/dataapi/index.md'
