{
  "name": "indexdoc-function",
  "version": "0.1.0",
  "description": "Injects index.html into any URI equest for subfolders in the path",
  "main": "function.js",
  "dependencies": {},
  "devDependencies": {
    "grunt": "latest",
    "grunt-aws-lambda": "latest",
    "grunt-pack": "latest",
<<<<<<< HEAD
    "npm": "^6.13.4",
=======
>>>>>>> ca33ce2a
    "standard": "^13.1.0"
  },
  "bundledDependencies": [],
  "license": "MIT-0"
}<|MERGE_RESOLUTION|>--- conflicted
+++ resolved
@@ -8,10 +8,6 @@
     "grunt": "latest",
     "grunt-aws-lambda": "latest",
     "grunt-pack": "latest",
-<<<<<<< HEAD
-    "npm": "^6.13.4",
-=======
->>>>>>> ca33ce2a
     "standard": "^13.1.0"
   },
   "bundledDependencies": [],
